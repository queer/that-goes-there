[package]
name = "there-cli"
version = "0.1.0"
edition = "2021"

# See more keys and their definitions at https://doc.rust-lang.org/cargo/reference/manifest.html

[dependencies]
there = { path = "../libthere" }

async-trait = "0.1.66"
clap = { version = "4.1.8", features = ["cargo"] }
color-eyre = { version = "0.6.2", features = ["issue-url"] }
dialoguer = { version = "0.10.3", features = ["completion", "fuzzy-matcher", "fuzzy-select", "history"] }
derive-getters = "0.2.0"
futures = "0.3.26"
regex = "1.7.1"
reqwest = { version = "0.11.14", features = ["json"] }
<<<<<<< HEAD
serde_yaml = "0.9.19"
thiserror = "1.0.38"
=======
serde_yaml = "0.9.17"
thiserror = "1.0.39"
>>>>>>> 21c82e7a
thrussh = { version = "0.33.5", features = ["openssl"] }
thrussh-keys = { version = "0.21.0", features = ["openssl"] }
time = { version = "0.3.20", features = ["macros"] }
tokio = { version = "1.26.0", features = ["full"] }
tokio-stream = "0.1.12"
tokio-util = "0.7.7"
tracing-subscriber = { version = "0.3.16", features = ["json", "serde", "serde_json", "time", "tracing", "env-filter", "local-time"] }
tracing = { version = "0.1.37", features = ["async-await"] }
serde_json = "1.0.94"<|MERGE_RESOLUTION|>--- conflicted
+++ resolved
@@ -16,13 +16,8 @@
 futures = "0.3.26"
 regex = "1.7.1"
 reqwest = { version = "0.11.14", features = ["json"] }
-<<<<<<< HEAD
 serde_yaml = "0.9.19"
-thiserror = "1.0.38"
-=======
-serde_yaml = "0.9.17"
 thiserror = "1.0.39"
->>>>>>> 21c82e7a
 thrussh = { version = "0.33.5", features = ["openssl"] }
 thrussh-keys = { version = "0.21.0", features = ["openssl"] }
 time = { version = "0.3.20", features = ["macros"] }
